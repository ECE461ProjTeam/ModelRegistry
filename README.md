--- conflicted
+++ resolved
@@ -15,14 +15,12 @@
 
 Note: You can obtain the `GEN_AI_STUDIO_API_KEY` at https://genai.rcac.purdue.edu/ by logging in to your Purdue student account, click on your profile -> Settings -> Account -> API Keys and then create one.
 
-<<<<<<< HEAD
 ### Run API server
 
 ```run api```
-=======
+
 ### Run frontend locally
 In order to run the frontend locally (for testing), run the following command in the `frontend` directory:
 ```
 npm run dev
-```
->>>>>>> 1129f36d
+```