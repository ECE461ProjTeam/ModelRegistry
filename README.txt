hello world
pickleball 4 ever
<<<<<<< HEAD
Yahya Syed Quadri
=======
Noah Grzegorek
>>>>>>> 8c8eb78d
<|MERGE_RESOLUTION|>--- conflicted
+++ resolved
@@ -1,7 +1,4 @@
 hello world
 pickleball 4 ever
-<<<<<<< HEAD
+Noah Grzegorek
 Yahya Syed Quadri
-=======
-Noah Grzegorek
->>>>>>> 8c8eb78d
