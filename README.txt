--- conflicted
+++ resolved
@@ -1,9 +1,6 @@
 hello world
 pickleball 4 ever
-<<<<<<< HEAD
 Emily Miller
-=======
 Logan Kay
 Noah Grzegorek
-Yahya Syed Quadri
->>>>>>> 927b0894
+Yahya Syed Quadri