# src/metrics/impl/size.py
"""
Size metric implementation.

[0, 1] range where 0 = very small model/dataset size and 1 = very large in size.
This is computed by averaging the provided normalized size components.
Components can include: lines of code, database size, number of parameters,
and number of artifacts/files in the repo.

See: Preliminary Design rubric (ECE30861) for justification.
"""

from src.metrics.types import MetricResult


class SizeMetric:
    """
    Computes the size metric based on normalized size components.
    """
<<<<<<< HEAD
    id = "size"   # <-- required so registry can register this metric

    def compute(self, context: dict) -> MetricResult:
        # Extract size components from context
        size_components = context.get("size_components", {})

        # Convert all values to floats, ignore invalid entries
        used = []
        values = []
        for key, val in size_components.items():
            try:
                fval = float(val)
                values.append(fval)
                used.append(key)
            except (TypeError, ValueError):
                continue

        # Compute average if we have values, else 0.0
        value = sum(values) / len(values) if values else 0.0

        return MetricResult(
            id="size",
            value=value,
            binary=1 if values else 0,
            details={"used": used},
            seconds=0.0,
        )
=======
    id = "size"

    def compute(self, context: Dict[str, Any]) -> MetricResult:
        import time
        start = time.time()
        c = context.get("size_components", {})
        hardware_keys = ["raspberry_pi", "jetson_nano", "desktop_pc", "aws_server"]
        size_score = {}
        for hw in hardware_keys:
            # Default to 0 if not provided
            size_score[hw] = float(c.get(hw, 0.0))
        # Optionally, compute an overall value as the mean
        value = sum(size_score.values()) / len(size_score) if size_score else 0.0
        seconds = time.time() - start
        return MetricResult(self.id, value, details={"size_score": size_score}, binary=0, seconds=seconds)
>>>>>>> 0984b58c
<|MERGE_RESOLUTION|>--- conflicted
+++ resolved
@@ -1,64 +1,43 @@
-# src/metrics/impl/size.py
 """
 Size metric implementation.
 
 [0, 1] range where 0 = very small model/dataset size and 1 = very large in size.
-This is computed by averaging the provided normalized size components.
-Components can include: lines of code, database size, number of parameters,
-and number of artifacts/files in the repo.
+This is computed by checking normalized size scores for different hardware
+targets (e.g., Raspberry Pi, Jetson Nano, Desktop PC, AWS server).
 
 See: Preliminary Design rubric (ECE30861) for justification.
 """
 
+import time
+from typing import Dict, Any
 from src.metrics.types import MetricResult
 
 
 class SizeMetric:
     """
-    Computes the size metric based on normalized size components.
+    Computes the size metric based on normalized size scores across hardware.
     """
-<<<<<<< HEAD
-    id = "size"   # <-- required so registry can register this metric
-
-    def compute(self, context: dict) -> MetricResult:
-        # Extract size components from context
-        size_components = context.get("size_components", {})
-
-        # Convert all values to floats, ignore invalid entries
-        used = []
-        values = []
-        for key, val in size_components.items():
-            try:
-                fval = float(val)
-                values.append(fval)
-                used.append(key)
-            except (TypeError, ValueError):
-                continue
-
-        # Compute average if we have values, else 0.0
-        value = sum(values) / len(values) if values else 0.0
-
-        return MetricResult(
-            id="size",
-            value=value,
-            binary=1 if values else 0,
-            details={"used": used},
-            seconds=0.0,
-        )
-=======
     id = "size"
 
     def compute(self, context: Dict[str, Any]) -> MetricResult:
-        import time
         start = time.time()
         c = context.get("size_components", {})
+
+        # Expected hardware-specific keys
         hardware_keys = ["raspberry_pi", "jetson_nano", "desktop_pc", "aws_server"]
+
         size_score = {}
         for hw in hardware_keys:
-            # Default to 0 if not provided
-            size_score[hw] = float(c.get(hw, 0.0))
-        # Optionally, compute an overall value as the mean
+            size_score[hw] = float(c.get(hw, 0.0))  # default to 0 if missing
+
+        # Compute overall value as the mean of available hardware scores
         value = sum(size_score.values()) / len(size_score) if size_score else 0.0
+
         seconds = time.time() - start
-        return MetricResult(self.id, value, details={"size_score": size_score}, binary=0, seconds=seconds)
->>>>>>> 0984b58c
+        return MetricResult(
+            id=self.id,
+            value=value,
+            binary=0,
+            details={"size_score": size_score},
+            seconds=seconds,
+        )