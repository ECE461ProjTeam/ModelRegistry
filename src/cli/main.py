--- conflicted
+++ resolved
@@ -6,11 +6,8 @@
 from src.url_parsers import handle_url, get_url_category
 from src.cli.schema import default_ndjson
 
-<<<<<<< HEAD
 github_token = os.environ.get("GITHUB_TOKEN")
 log_path = os.environ.get("LOG_PATH")
-=======
->>>>>>> 8ef87127
 
 def parse_args() -> argparse.Namespace:
     p = argparse.ArgumentParser(description="CLI for trustworthy model re-use")
@@ -77,6 +74,8 @@
 def main() -> int:
     args = parse_args()
     try:
+        _warn_invalid_github_token_once()
+        
         if not args.args:
             print("No command or URLs provided", file=sys.stderr)
             return 1
