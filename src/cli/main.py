--- conflicted
+++ resolved
@@ -10,38 +10,6 @@
 )
 from src.cli.schema import default_ndjson
 
-<<<<<<< HEAD
-<<<<<<< HEAD
-=======
-# def _warn_invalid_github_token() -> None:
-#     """Warn to stderr (only) if GITHUB_TOKEN clearly isn't a real token."""
-#     tok = os.getenv("GITHUB_TOKEN")
-#     if not tok:
-#         return
-#     # Real GitHub tokens commonly start with ghp_ or github_pat_
-#     looks_valid = tok.startswith("ghp_") or tok.startswith("github_pat_")
-#     if not looks_valid:
-#         print("WARNING: Invalid GitHub token; continuing unauthenticated.", file=sys.stderr)
-
-=======
->>>>>>> a236c66d
-def _warn_invalid_github_token_once() -> None:
-    """Warn exactly once, to stderr only, if GITHUB_TOKEN looks invalid."""
-    if os.environ.get("_BAD_GH_TOKEN_WARNED") == "1":
-        return
-    os.environ["_BAD_GH_TOKEN_WARNED"] = "1"
-
-<<<<<<< HEAD
-
->>>>>>> origin/main
-=======
-    tok = os.getenv("GITHUB_TOKEN")
-    if not tok:
-        return
-    looks_valid = tok.startswith("ghp_") or tok.startswith("github_pat_")
-    if not looks_valid:
-        sys.stderr.write("WARNING: Invalid GitHub token; continuing unauthenticated.\n")
->>>>>>> a236c66d
 
 def parse_args() -> argparse.Namespace:
     p = argparse.ArgumentParser(description="CLI for trustworthy model re-use")
@@ -177,126 +145,18 @@
 def main() -> int:
     args = parse_args()
     try:
-        _warn_invalid_github_token_once()
-
         if not args.args:
             print("No command or URLs provided", file=sys.stderr)
             return 1
 
         command = args.args[0]
 
-        # if command == "install":
-        #     print("Installing dependencies...not implemented yet.")
-        #     return 0
         if command == "install":
-           import subprocess, pathlib, shlex, sys as _sys
-
-
-           req = pathlib.Path("requirements.txt")
-           if not req.exists() or req.stat().st_size == 0:
-               print("Installing dependencies...done.")  # nothing to install, still succeed
-               return 0
-
-
-           # Detect virtualenv: True if inside a venv/venv-like environment
-           in_venv = hasattr(_sys, "real_prefix") or (_sys.prefix != getattr(_sys, "base_prefix", _sys.prefix)) or bool(os.getenv("VIRTUAL_ENV"))
-
-
-           # Build pip command safely using the current interpreter
-           base_cmd = [_sys.executable, "-m", "pip", "install", "-r", "requirements.txt"]
-           if not in_venv:
-               base_cmd.insert(4, "--user")  # ... pip install --user -r requirements.txt
-
-
-           try:
-               # Capture output so we don’t spam stdout; forward errors to stderr on failure
-               proc = subprocess.run(base_cmd, capture_output=True, text=True)
-               if proc.returncode != 0:
-                   # Show a concise error; include pip’s stderr for debugging
-                   err = proc.stderr.strip() or proc.stdout.strip()
-                   print(f"ERROR: Dependency installation failed ({' '.join(shlex.quote(p) for p in base_cmd)}):", file=sys.stderr)
-                   if err:
-                       print(err, file=sys.stderr)
-                   return 1
-
-
-               print("Installing dependencies...done.")
-               return 0
-           except Exception as e:
-               print(f"ERROR: Dependency installation failed ({e})", file=sys.stderr)
-               return 1
+            print("Installing dependencies...not implemented yet.")
+            return 0
         elif command == "test":
             print("Running tests...not implemented yet.")
             return 0
-        # elif command == "test":
-        #    import os, subprocess, json, re
-
-
-        #    # If invoked from within pytest (unit tests), avoid recursion & satisfy your test expectation
-        #    if os.environ.get("PYTEST_CURRENT_TEST"):
-        #        print("Running tests...not implemented yet.")
-        #        return 0
-
-
-        #    # Otherwise, run the real test suite and emit the single-line summary required by the spec.
-        #    # Try to avoid recursion/long ops: exclude tests that shell out to ./run or exercise install.
-        #    pytest_cmd = [
-        #        "pytest",
-        #        "--disable-warnings",
-        #        "--maxfail=1",
-        #        "-k", "not subprocess and not install",
-        #        "--cov=src",
-        #        "--cov-report=json:cov.json",
-        #        "--json-report",
-        #        "--json-report-file=report.json",
-        #    ]
-
-
-        #    try:
-        #        proc = subprocess.run(pytest_cmd, capture_output=True, text=True, timeout=180)
-        #    except subprocess.TimeoutExpired:
-        #        print("0/0 test cases passed. 0% line coverage achieved.")
-        #        return 1
-
-
-        #    # Defaults
-        #    total = passed = coverage_percent = 0
-
-
-        #    # Coverage from cov.json (pytest-cov)
-        #    try:
-        #        with open("cov.json") as f:
-        #            cov_data = json.load(f)
-        #            coverage_percent = int(round(cov_data["totals"]["percent_covered"]))
-        #    except Exception:
-        #        # fallback: scrape a % from stdout if present
-        #        m = re.search(r"(\d+)%", proc.stdout)
-        #        if m:
-        #            coverage_percent = int(m.group(1))
-
-
-        #    # Counts from report.json (pytest-json-report)
-        #    try:
-        #        with open("report.json") as f:
-        #            rep = json.load(f)
-        #            summary = rep.get("summary", {})
-        #            total = int(summary.get("total", 0))
-        #            passed = int(summary.get("passed", 0))
-        #    except Exception:
-        #        # fallback: parse stdout summary
-        #        m_passed = re.search(r"(\d+)\s+passed", proc.stdout)
-        #        m_failed = re.search(r"(\d+)\s+failed", proc.stdout)
-        #        p = int(m_passed.group(1)) if m_passed else 0
-        #        f = int(m_failed.group(1)) if m_failed else 0
-        #        passed, total = p, p + f
-
-
-        #    # Print EXACTLY one line per the spec
-        #    print(f"{passed}/{total} test cases passed. {coverage_percent}% line coverage achieved.")
-
-
-        #    # Success if pytest exited cleanly AND all selected tests passed
-        #    return 0 if (proc.returncode == 0 and passed == total and total > 0) else 1
         else:
             args.urls = args.args
             for u in args.urls:
